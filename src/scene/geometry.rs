use crate::BoundingBox;
use cgmath::prelude::*;
use cgmath::{Matrix3, Point3, Rad, Vector3};
use serde::{Deserialize, Serialize};
use std::collections::BTreeMap;

/// GeometryParameter
#[derive(Clone, Debug, Deserialize, PartialEq, Serialize)]
#[serde(untagged)]
pub enum GeometryParameter {
    /// Fixed value across all instances.
    Constant(f32),
    /// Reference into a parameter table.
    Symbolic(String),
}

impl GeometryParameter {
    pub fn value(&self, symbolic_values: &BTreeMap<String, f32>) -> f32 {
        match self {
            Self::Constant(number) => *number,
            Self::Symbolic(symbol) => symbolic_values[symbol],
        }
    }
}

#[derive(Clone, Debug, Deserialize, PartialEq, Serialize)]
#[serde(tag = "type", rename_all = "kebab-case")]
pub enum Geometry {
    Sphere {
        radius: GeometryParameter,
    },
    Ellipsoid {
        radius: [GeometryParameter; 3],
    },
    Cuboid {
        dimensions: [GeometryParameter; 3],
    },
    Cylinder {
        height: GeometryParameter,
        radius: GeometryParameter,
    },
    Union {
        children: Vec<Geometry>,
    },
    Intersection {
        children: Vec<Geometry>,
    },
    Subtraction {
        lhs: Box<Geometry>,
        rhs: Box<Geometry>,
    },
    Onion {
        thickness: GeometryParameter,
        child: Box<Geometry>,
    },
    Scale {
        factor: GeometryParameter,
        child: Box<Geometry>,
    },
    Rotate {
        axis: [GeometryParameter; 3],
        angle: GeometryParameter,
        child: Box<Geometry>,
    },
    Translate {
        translation: [GeometryParameter; 3],
        child: Box<Geometry>,
    },
    Round {
        radius: GeometryParameter,
        child: Box<Geometry>,
    },
    ForceNumericalNormals {
        child: Box<Geometry>,
    },
<<<<<<< HEAD
    CustomModifier {
        code: String,
        expansion: [f32; 3],
=======
    Twist {
        amount: Parameter,
        step: Parameter,
>>>>>>> aa4487bc
        child: Box<Geometry>,
    },
}

impl Geometry {
    /// Returns the approximate cost of evaluating the distance field, based on
    /// the arbitrary measure that the evaluation cost of the unit sphere is 1.
    pub fn evaluation_cost(&self) -> f32 {
        match self {
            Self::Sphere { .. } => 1.0,
            Self::Ellipsoid { .. } => 1.0,
            Self::Cuboid { .. } => 1.5,
            Self::Cylinder { .. } => 2.0,
            Self::Union { children } => children.iter().map(|x| 0.25 + x.evaluation_cost()).sum(),
            Self::Intersection { children } => {
                children.iter().map(|x| 0.5 + x.evaluation_cost()).sum()
            }
            Self::Subtraction { lhs, rhs } => lhs.evaluation_cost() + rhs.evaluation_cost() + 0.25,
            Self::Onion { child, .. } => child.evaluation_cost() + 0.25,
            Self::Scale { child, .. } => child.evaluation_cost() + 1.0,
            Self::Rotate { child, .. } => child.evaluation_cost() + 2.0,
            Self::Translate { child, .. } => child.evaluation_cost() + 0.25,
            Self::Round { child, .. } => child.evaluation_cost() + 0.25,
            Self::ForceNumericalNormals { child } => child.evaluation_cost(),
<<<<<<< HEAD
            Self::CustomModifier { child, .. } => child.evaluation_cost() + 3.0,
=======
            Self::Twist { child, .. } => child.evaluation_cost() + 1.0,
>>>>>>> aa4487bc
        }
    }

    /// Returns a bounding box for an instance of this geometry, or panics if
    /// some referenced parameter values are absent from the parameter table.
    pub fn bounding_box(&self, parameters: &BTreeMap<String, f32>) -> BoundingBox {
        self.bounds(parameters).bbox
    }

    fn bounds(&self, parameters: &BTreeMap<String, f32>) -> GeometryBounds {
        match self {
            Self::Sphere { radius } => {
                let radius = radius.value(parameters);

                GeometryBounds {
                    bbox: BoundingBox {
                        min: [-radius; 3].into(),
                        max: [radius; 3].into(),
                    },
                    scale_factor: 1.0,
                }
            }
            Self::Ellipsoid { radius } => {
                let radius_x = radius[0].value(parameters);
                let radius_y = radius[1].value(parameters);
                let radius_z = radius[2].value(parameters);

                let max_radius = radius_x.max(radius_y).max(radius_z);
                let min_radius = radius_x.min(radius_y).min(radius_z);

                GeometryBounds {
                    bbox: BoundingBox {
                        min: [-radius_x, -radius_y, -radius_z].into(),
                        max: [radius_x, radius_y, radius_z].into(),
                    },
                    scale_factor: max_radius / min_radius,
                }
            }
            Self::Cuboid { dimensions } => {
                let dim_x = dimensions[0].value(parameters);
                let dim_y = dimensions[1].value(parameters);
                let dim_z = dimensions[2].value(parameters);

                GeometryBounds {
                    bbox: BoundingBox {
                        min: [-dim_x, -dim_y, -dim_z].into(),
                        max: [dim_x, dim_y, dim_z].into(),
                    },
                    scale_factor: 1.0,
                }
            }
            Self::Cylinder { height, radius } => {
                let height = height.value(parameters);
                let radius = radius.value(parameters);

                GeometryBounds {
                    bbox: BoundingBox {
                        min: [-radius, -height, -radius].into(),
                        max: [radius, height, radius].into(),
                    },
                    scale_factor: 1.0,
                }
            }
            Self::Union { children } => {
                let mut bbox = BoundingBox::neg_infinity_bounds();
                let mut scale_factor: f32 = 0.0;

                for child in children {
                    let bounds = child.bounds(parameters);

                    scale_factor = scale_factor.max(bounds.scale_factor);
                    bbox.extend(&bounds.bbox);
                }

                GeometryBounds { bbox, scale_factor }
            }
            Self::Intersection { children } => {
                let mut bbox = BoundingBox::pos_infinity_bounds();
                let mut scale_factor: f32 = 0.0;

                for child in children {
                    let bounds = child.bounds(parameters);

                    scale_factor = scale_factor.max(bounds.scale_factor);
                    bbox.intersect(&bounds.bbox);
                }

                GeometryBounds { bbox, scale_factor }
            }
            Self::Subtraction { lhs, .. } => lhs.bounds(parameters),
            Self::Onion { thickness, child } => {
                let mut bounds = child.bounds(parameters);

                let thickness = thickness.value(parameters) * bounds.scale_factor;

                bounds.bbox.min.x -= thickness;
                bounds.bbox.min.y -= thickness;
                bounds.bbox.min.z -= thickness;
                bounds.bbox.max.x += thickness;
                bounds.bbox.max.y += thickness;
                bounds.bbox.max.z += thickness;

                bounds
            }
            Self::Scale { factor, child } => {
                let mut bounds = child.bounds(parameters);

                bounds.bbox.min *= factor.value(parameters);
                bounds.bbox.max *= factor.value(parameters);

                bounds
            }
            Self::Rotate { axis, angle, child } => {
                let rotation_axis: Vector3<f32> = [
                    axis[0].value(parameters),
                    axis[1].value(parameters),
                    axis[2].value(parameters),
                ]
                .into();

                let rotation = Matrix3::from_axis_angle(
                    rotation_axis.normalize(),
                    Rad(angle.value(parameters)),
                );

                let mut bounds = child.bounds(parameters);

                bounds.bbox = bounds.bbox.transform(rotation);

                bounds
            }
            Self::Translate { translation, child } => {
                let mut bounds = child.bounds(parameters);

                bounds.bbox.min.x += translation[0].value(parameters);
                bounds.bbox.min.y += translation[1].value(parameters);
                bounds.bbox.min.z += translation[2].value(parameters);
                bounds.bbox.max.x += translation[0].value(parameters);
                bounds.bbox.max.y += translation[1].value(parameters);
                bounds.bbox.max.z += translation[2].value(parameters);

                bounds
            }
            Self::Round { child, radius } => {
                let mut bounds = child.bounds(parameters);

                let radius = radius.value(parameters) * bounds.scale_factor;

                bounds.bbox.min.x -= radius;
                bounds.bbox.min.y -= radius;
                bounds.bbox.min.z -= radius;
                bounds.bbox.max.x += radius;
                bounds.bbox.max.y += radius;
                bounds.bbox.max.z += radius;

                bounds
            }
            Self::ForceNumericalNormals { child } => child.bounds(parameters),
<<<<<<< HEAD
            Self::CustomModifier {
                child, expansion, ..
            } => {
                let mut bounds = child.bounds(parameters);

                bounds.bbox.min.x -= expansion[0];
                bounds.bbox.min.y -= expansion[1];
                bounds.bbox.min.z -= expansion[2];

                bounds.bbox.max.x += expansion[0];
                bounds.bbox.max.y += expansion[1];
                bounds.bbox.max.z += expansion[2];
=======
            Self::Twist { child, amount, .. } => {
                let mut bounds = child.bounds(parameters);

                let dx = bounds.bbox.max.x - bounds.bbox.min.x;
                let dy = bounds.bbox.max.y - bounds.bbox.min.y;
                let dz = bounds.bbox.max.z - bounds.bbox.min.z;

                bounds.bbox.min.x -= dx * 0.5;
                bounds.bbox.min.y -= dy * 0.5;
                bounds.bbox.min.z -= dz * 0.5;

                bounds.bbox.max.x += dx * 0.5;
                bounds.bbox.max.y += dy * 0.5;
                bounds.bbox.max.z += dz * 0.5;
>>>>>>> aa4487bc

                bounds
            }
        }
    }

    /// Returns a vector of all symbolic parameters found in this geometry in
    /// a deterministic order, representing the approximate evaluation order.
    pub fn symbolic_parameters(&self) -> Vec<&str> {
        let mut parameters = vec![];

        self.symbolic_parameters_recursive(&mut parameters);

        parameters
    }

    fn symbolic_parameters_recursive<'a>(&'a self, parameters: &mut Vec<&'a str>) {
        match self {
            Self::Sphere { radius } => {
                Self::record_parameter(parameters, radius);
            }
            Self::Ellipsoid { radius } => {
                Self::record_parameter(parameters, &radius[0]);
                Self::record_parameter(parameters, &radius[1]);
                Self::record_parameter(parameters, &radius[2]);
            }
            Self::Cuboid { dimensions } => {
                Self::record_parameter(parameters, &dimensions[0]);
                Self::record_parameter(parameters, &dimensions[1]);
                Self::record_parameter(parameters, &dimensions[2]);
            }
            Self::Cylinder { height, radius } => {
                Self::record_parameter(parameters, height);
                Self::record_parameter(parameters, radius);
            }
            Self::Union { children } | Self::Intersection { children } => {
                for child in children {
                    child.symbolic_parameters_recursive(parameters);
                }
            }
            Self::Subtraction { lhs, rhs } => {
                lhs.symbolic_parameters_recursive(parameters);
                rhs.symbolic_parameters_recursive(parameters);
            }
            Self::Onion { thickness, child } => {
                Self::record_parameter(parameters, thickness);

                child.symbolic_parameters_recursive(parameters);
            }
            Self::Scale { factor, child } => {
                Self::record_parameter(parameters, factor);

                child.symbolic_parameters_recursive(parameters);
            }
            Self::Rotate { axis, angle, child } => {
                Self::record_parameter(parameters, &axis[0]);
                Self::record_parameter(parameters, &axis[1]);
                Self::record_parameter(parameters, &axis[2]);
                Self::record_parameter(parameters, angle);

                child.symbolic_parameters_recursive(parameters);
            }
            Self::Translate { translation, child } => {
                Self::record_parameter(parameters, &translation[0]);
                Self::record_parameter(parameters, &translation[1]);
                Self::record_parameter(parameters, &translation[2]);

                child.symbolic_parameters_recursive(parameters);
            }
            Self::Round { child, radius } => {
                Self::record_parameter(parameters, radius);

                child.symbolic_parameters_recursive(parameters);
            }
            Self::ForceNumericalNormals { child } => {
                child.symbolic_parameters_recursive(parameters);
            }
<<<<<<< HEAD
            Self::CustomModifier { child, .. } => {
=======
            Self::Twist {
                child,
                amount,
                step,
            } => {
                Self::record_parameter(parameters, amount);
                Self::record_parameter(parameters, step);

>>>>>>> aa4487bc
                child.symbolic_parameters_recursive(parameters);
            }
        }
    }

    fn record_parameter<'a>(parameters: &mut Vec<&'a str>, parameter: &'a GeometryParameter) {
        if let GeometryParameter::Symbolic(symbol) = parameter {
            parameters.push(symbol);
        }
    }
}

#[derive(Debug)]
struct GeometryBounds {
    bbox: BoundingBox,
    scale_factor: f32,
}<|MERGE_RESOLUTION|>--- conflicted
+++ resolved
@@ -1,6 +1,6 @@
 use crate::BoundingBox;
 use cgmath::prelude::*;
-use cgmath::{Matrix3, Point3, Rad, Vector3};
+use cgmath::{Matrix3, Rad, Vector3};
 use serde::{Deserialize, Serialize};
 use std::collections::BTreeMap;
 
@@ -73,15 +73,14 @@
     ForceNumericalNormals {
         child: Box<Geometry>,
     },
-<<<<<<< HEAD
     CustomModifier {
         code: String,
         expansion: [f32; 3],
-=======
+        child: Box<Geometry>,
+    },
     Twist {
-        amount: Parameter,
-        step: Parameter,
->>>>>>> aa4487bc
+        amount: GeometryParameter,
+        step: GeometryParameter,
         child: Box<Geometry>,
     },
 }
@@ -106,11 +105,8 @@
             Self::Translate { child, .. } => child.evaluation_cost() + 0.25,
             Self::Round { child, .. } => child.evaluation_cost() + 0.25,
             Self::ForceNumericalNormals { child } => child.evaluation_cost(),
-<<<<<<< HEAD
             Self::CustomModifier { child, .. } => child.evaluation_cost() + 3.0,
-=======
             Self::Twist { child, .. } => child.evaluation_cost() + 1.0,
->>>>>>> aa4487bc
         }
     }
 
@@ -269,7 +265,6 @@
                 bounds
             }
             Self::ForceNumericalNormals { child } => child.bounds(parameters),
-<<<<<<< HEAD
             Self::CustomModifier {
                 child, expansion, ..
             } => {
@@ -282,8 +277,10 @@
                 bounds.bbox.max.x += expansion[0];
                 bounds.bbox.max.y += expansion[1];
                 bounds.bbox.max.z += expansion[2];
-=======
-            Self::Twist { child, amount, .. } => {
+
+                bounds
+            }
+            Self::Twist { child, .. } => {
                 let mut bounds = child.bounds(parameters);
 
                 let dx = bounds.bbox.max.x - bounds.bbox.min.x;
@@ -297,7 +294,6 @@
                 bounds.bbox.max.x += dx * 0.5;
                 bounds.bbox.max.y += dy * 0.5;
                 bounds.bbox.max.z += dz * 0.5;
->>>>>>> aa4487bc
 
                 bounds
             }
@@ -375,9 +371,9 @@
             Self::ForceNumericalNormals { child } => {
                 child.symbolic_parameters_recursive(parameters);
             }
-<<<<<<< HEAD
             Self::CustomModifier { child, .. } => {
-=======
+                child.symbolic_parameters_recursive(parameters);
+            }
             Self::Twist {
                 child,
                 amount,
@@ -386,7 +382,6 @@
                 Self::record_parameter(parameters, amount);
                 Self::record_parameter(parameters, step);
 
->>>>>>> aa4487bc
                 child.symbolic_parameters_recursive(parameters);
             }
         }
